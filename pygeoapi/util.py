# =================================================================
#
# Authors: Tom Kralidis <tomkralidis@gmail.com>
#
# Copyright (c) 2020 Tom Kralidis
#
# Permission is hereby granted, free of charge, to any person
# obtaining a copy of this software and associated documentation
# files (the "Software"), to deal in the Software without
# restriction, including without limitation the rights to use,
# copy, modify, merge, publish, distribute, sublicense, and/or sell
# copies of the Software, and to permit persons to whom the
# Software is furnished to do so, subject to the following
# conditions:
#
# The above copyright notice and this permission notice shall be
# included in all copies or substantial portions of the Software.
#
# THE SOFTWARE IS PROVIDED "AS IS", WITHOUT WARRANTY OF ANY KIND,
# EXPRESS OR IMPLIED, INCLUDING BUT NOT LIMITED TO THE WARRANTIES
# OF MERCHANTABILITY, FITNESS FOR A PARTICULAR PURPOSE AND
# NONINFRINGEMENT. IN NO EVENT SHALL THE AUTHORS OR COPYRIGHT
# HOLDERS BE LIABLE FOR ANY CLAIM, DAMAGES OR OTHER LIABILITY,
# WHETHER IN AN ACTION OF CONTRACT, TORT OR OTHERWISE, ARISING
# FROM, OUT OF OR IN CONNECTION WITH THE SOFTWARE OR THE USE OR
# OTHER DEALINGS IN THE SOFTWARE.
#
# =================================================================

"""Generic util functions used in the code"""

<<<<<<< HEAD
from datetime import date, datetime, time, timedelta
import dateutil.parser
=======
import base64
from datetime import date, datetime, time
>>>>>>> 3938420d
from decimal import Decimal
from enum import Enum
import json
import logging
import mimetypes
import os
import re
from urllib.parse import urlparse

from jinja2 import Environment, FileSystemLoader
import yaml

from pygeoapi import __version__, ENV_TZ

LOGGER = logging.getLogger(__name__)

TEMPLATES = '{}{}templates'.format(os.path.dirname(
    os.path.realpath(__file__)), os.sep)

mimetypes.add_type('text/plain', '.yaml')
mimetypes.add_type('text/plain', '.yml')

def dategetter(date_property, collection):
    """
    Attempts to obtain a date value from a collection.

    :param date_property: property representing the date
    :param collection: dictionary to check within

    :returns: `str` (ISO8601) representing the date. ('..' if null or "now",
        allowing for an open interval).
    """

    value = collection.get(date_property, None)

    if value == 'now' or value is None:
        return '..'

    return value.isoformat()


def get_typed_value(value):
    """
    Derive true type from data value

    :param value: value

    :returns: value as a native Python data type
    """

    try:
        if '.' in value:  # float?
            value2 = float(value)
        elif len(value) > 1 and value.startswith('0'):
            value2 = value
        else:  # int?
            value2 = int(value)
    except ValueError:  # string (default)?
        value2 = value

    return value2


def yaml_load(fh):
    """
    serializes a YAML files into a pyyaml object

    :param fh: file handle

    :returns: `dict` representation of YAML
    """

    # support environment variables in config
    # https://stackoverflow.com/a/55301129
    path_matcher = re.compile(r'.*\$\{([^}^{]+)\}.*')

    def path_constructor(loader, node):
        env_var = path_matcher.match(node.value).group(1)
        if env_var not in os.environ:
            raise EnvironmentError('Undefined environment variable in config')
        return get_typed_value(os.path.expandvars(node.value))

    class EnvVarLoader(yaml.SafeLoader):
        pass

    EnvVarLoader.add_implicit_resolver('!path', path_matcher, None)
    EnvVarLoader.add_constructor('!path', path_constructor)

    return yaml.load(fh, Loader=EnvVarLoader)


def str2bool(value):
    """
    helper function to return Python boolean
    type (source: https://stackoverflow.com/a/715468)

    :param value: value to be evaluated

    :returns: `bool` of whether the value is boolean-ish
    """

    value2 = False

    if isinstance(value, bool):
        value2 = value
    else:
        value2 = value.lower() in ('yes', 'true', 't', '1', 'on')

    return value2


def to_json(dict_):
    """
    Serialize dict to json

    :param dict_: `dict` of JSON representation

    :returns: JSON string representation
    """

    return json.dumps(dict_, default=json_serial)

def format_datetime(value, _format='%a, %x %X %Z'):
    """
    Parse datetime as ISO 8601 string; re-present it in particular format
    for display in HTML

    :param value: `str` of ISO datetime
    :param _format: `str` of datetime format for strftime

    :returns: string
    """
    if not isinstance(value, str) or not value.strip():
        return ''
    return dateutil.parser.isoparse(value).astimezone(ENV_TZ).strftime(_format)

def format_duration(start, end=None):
    """
    Parse a start and (optional) end datetime as ISO 8601 strings, calculate
    the difference, and return that duration as a string.

    :param start: `str` of ISO datetime
    :param end: `str` of ISO datetime, defaults to `start` for a 0 duration

    :returns: string
    """
    if not isinstance(start, str) or not start.strip():
        return ''
    end = end or start
    duration = dateutil.parser.isoparse(end) - dateutil.parser.isoparse(start)
    return str(duration)

def get_path_basename(urlpath):
    """
    Helper function to derive file basename

    :param urlpath: URL path

    :returns: string of basename of URL path
    """

    return os.path.basename(urlpath)


def json_serial(obj):
    """
    helper function to convert to JSON non-default
    types (source: https://stackoverflow.com/a/22238613)
    :param obj: `object` to be evaluated
    :returns: JSON non-default type to `str`
    """

    if isinstance(obj, (datetime, date, time)):
        return obj.isoformat()
    elif isinstance(obj, bytes):
        try:
            LOGGER.debug('Returning as UTF-8 decoded bytes')
            return obj.decode('utf-8')
        except UnicodeDecodeError:
            LOGGER.debug('Returning as base64 encoded JSON object')
            return base64.b64encode(obj)
    elif isinstance(obj, Decimal):
        return float(obj)

    msg = '{} type {} not serializable'.format(obj, type(obj))
    LOGGER.error(msg)
    raise TypeError(msg)

def is_url(urlstring):
    """
    Validation function that determines whether a candidate URL should be
    considered a URI. No remote resource is obtained; this does not check
    the existence of any remote resource.
    :param urlstring: `str` to be evaluated as candidate URL.
    :returns: `bool` of whether the URL looks like a URL.
    """
    try:
        result = urlparse(urlstring)
        return bool(result.scheme and result.netloc)
    except ValueError:
        return False


def render_j2_template(config, template, data):
    """
    render Jinja2 template

    :param config: dict of configuration
    :param template: template (relative path)
    :param data: dict of data

    :returns: string of rendered template
    """

    env = Environment(loader=FileSystemLoader(TEMPLATES))

    env.filters['to_json'] = to_json
    env.filters['datetime'] = format_datetime
    env.filters['duration'] = format_duration
    env.globals.update(to_json=to_json)

    env.filters['get_path_basename'] = get_path_basename
    env.globals.update(get_path_basename=get_path_basename)

    env.filters['get_breadcrumbs'] = get_breadcrumbs
    env.globals.update(get_breadcrumbs=get_breadcrumbs)

    env.filters['filter_dict_by_key_value'] = filter_dict_by_key_value
    env.globals.update(filter_dict_by_key_value=filter_dict_by_key_value)

    template = env.get_template(template)
    return template.render(config=config, data=data, version=__version__)


def get_mimetype(filename):
    """
    helper function to return MIME type of a given file

    :param filename: filename (with extension)

    :returns: MIME type of given filename
    """

    return mimetypes.guess_type(filename)[0]

def get_breadcrumbs(urlpath):
    """
    helper function to make breadcrumbs from a URL path

    :param urlpath: URL path

    :returns: `list` of `dict` objects of labels and links
    """

    links = []

    tokens = urlpath.split('/')

    s = ''
    for t in tokens:
        if s:
            s += '/' + t
        else:
            s = t
        links.append({
            'href': s,
            'title': t,
        })

    return links


def filter_dict_by_key_value(dict_, key, value):
    """
    helper generator function to filter a dict by a dict key

    :param dict_: ``dict``
    :param key: dict key
    :param value: dict key value

    :returns: filtered ``dict``
    """

    return {k: v for (k, v) in dict_.items() if v[key] == value}

class JobStatus(Enum):
    """
    Enum for the job status options specified in the WPS 2.0 specification
    """
    # From the specification
    accepted = 'accepted'
    running = 'running'
    successful = 'successful'
    failed = 'failed'

    # Alternative namings used in existing codebase
    finished = successful # TODO should this status be used?<|MERGE_RESOLUTION|>--- conflicted
+++ resolved
@@ -29,13 +29,9 @@
 
 """Generic util functions used in the code"""
 
-<<<<<<< HEAD
-from datetime import date, datetime, time, timedelta
-import dateutil.parser
-=======
 import base64
 from datetime import date, datetime, time
->>>>>>> 3938420d
+import dateutil.parser
 from decimal import Decimal
 from enum import Enum
 import json
